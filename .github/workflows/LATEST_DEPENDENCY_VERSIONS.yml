name: Run the entire test suite with the latest dependency versions

on:
  schedule:
    - cron: "0 0/8 * * *"
  workflow_dispatch:

jobs:
  test-without-pnpm-lock-yaml:
    name: Test without pnpm-lock.yaml
    strategy:
      matrix:
        system: ["ubuntu-latest", "windows-latest"]
    runs-on: ${{ matrix.system }}
    steps:
      - uses: actions/checkout@v4
<<<<<<< HEAD
      - uses: pnpm/action-setup@v4
        with:
          version: 9
      - uses: actions/setup-node@v4
        with:
          node-version: 18
          cache: "pnpm"
=======
      - uses: ./.github/actions/setup-env
>>>>>>> 83721d9c
      - name: Delete pnpm-lock.yaml
        run: "rm pnpm-lock.yaml"
      - name: Install
        run: pnpm install --no-frozen-lockfile
      - name: List dependencies
        run: pnpm list -r --depth 2
      - name: Run tests
        env:
          DO_NOT_SET_THIS_ENV_VAR____IS_HARDHAT_CI: true
          FORCE_COLOR: 3
        run: pnpm test || (echo "===== Retry =====" && pnpm test)
      - name: Notify failures
        if: failure()
        uses: slackapi/slack-github-action@70cd7be8e40a46e8b0eced40b0de447bdb42f68e # v1.26.0
        with:
          payload: |
            {
              "workflow_name": "${{ github.workflow }}",
              "run_url": "${{ github.server_url }}/${{ github.repository }}/actions/runs/${{ github.run_id }}"
            }
        env:
          SLACK_WEBHOOK_URL: ${{ secrets.GH_ACTION_NOTIFICATIONS_SLACK_WEBHOOK_URL }}<|MERGE_RESOLUTION|>--- conflicted
+++ resolved
@@ -14,17 +14,7 @@
     runs-on: ${{ matrix.system }}
     steps:
       - uses: actions/checkout@v4
-<<<<<<< HEAD
-      - uses: pnpm/action-setup@v4
-        with:
-          version: 9
-      - uses: actions/setup-node@v4
-        with:
-          node-version: 18
-          cache: "pnpm"
-=======
       - uses: ./.github/actions/setup-env
->>>>>>> 83721d9c
       - name: Delete pnpm-lock.yaml
         run: "rm pnpm-lock.yaml"
       - name: Install
