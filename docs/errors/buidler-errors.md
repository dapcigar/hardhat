--- conflicted
+++ resolved
@@ -50,15 +50,9 @@
 
 ### BDLR8: Invalid Buidler config
 
-<<<<<<< HEAD
-You have one or more errors in your config file. 
-      
+You have one or more errors in your config file.
+
 Check the error message for details, or go to the [documentation](https://buidler.dev/config/) to learn more.
-=======
-You have one or more errors in your config file.
->>>>>>> ee4969a0
-
-Check the error message for details, or go to [documentation](https://buidler.dev/config/) to learn more.
 
 ### BDLR9: Failed to load config file
 
