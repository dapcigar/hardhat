{
  "name": "hardhat",
<<<<<<< HEAD
  "version": "2.17.3",
=======
  "version": "2.16.0",
>>>>>>> e822bd0e
  "author": "Nomic Labs LLC",
  "license": "MIT",
  "homepage": "https://hardhat.org",
  "repository": "github:nomiclabs/hardhat",
  "main": "internal/lib/hardhat-lib.js",
  "types": "internal/lib/hardhat-lib.d.ts",
  "description": "Hardhat is an extensible developer tool that helps smart contract developers increase productivity by reliably bringing together the tools they want.",
  "keywords": [
    "ethereum",
    "smart-contracts",
    "hardhat",
    "blockchain",
    "dapps",
    "javascript",
    "tooling",
    "task-runner",
    "solidity"
  ],
  "bin": {
    "hardhat": "internal/cli/bootstrap.js"
  },
  "scripts": {
    "lint": "yarn prettier --check && yarn eslint",
    "lint:fix": "yarn prettier --write && yarn eslint --fix",
    "eslint": "eslint 'src/**/*.ts' 'test/**/*.ts'",
    "prettier": "prettier \"**/*.{js,md,json}\"",
<<<<<<< HEAD
    "pretest": "cd ../.. && yarn build",
    "test": "mocha --recursive \"test/**/*.ts\"",
    "test:except-tracing": "mocha --recursive \"test/**/*.ts\" --invert --grep \"Stack traces\"",
    "test:tracing": "mocha --recursive \"test/internal/hardhat-network/{helpers,stack-traces}/**/*.ts\"",
    "test:forking": "mocha --recursive \"test/internal/hardhat-network/{helpers,jsonrpc,provider}/**/*.ts\"",
    "build": "tsc --build .",
=======
    "test": "mocha --recursive \"test/**/*.ts\" --exit",
    "test:except-provider": "mocha --recursive \"test/**/*.ts\" --exclude \"test/internal/hardhat-network/provider/**/*.ts\" --exit",
    "test:except-tracing": "mocha --recursive \"test/**/*.ts\" --exclude \"test/internal/hardhat-network/stack-traces/**/*.ts\" --exit",
    "test:provider": "mocha --recursive \"test/internal/hardhat-network/provider/**/*.ts\" --exit",
    "test:tracing": "mocha --recursive \"test/internal/hardhat-network/stack-traces/**/*.ts\" --exit",
    "prebuild": "cd ../../crates/rethnet_evm_napi && yarn build",
    "prebuild:tracing": "cd ../../crates/rethnet_evm_napi && yarn build:tracing",
    "build": "tsc --build --force --incremental .",
    "build:tracing": "tsc --build --force --incremental .",
>>>>>>> e822bd0e
    "prepublishOnly": "yarn build",
    "clean": "rimraf builtin-tasks internal types utils *.d.ts *.map *.js build-test tsconfig.tsbuildinfo test/internal/hardhat-network/provider/.hardhat_node_test_cache test/internal/hardhat-network/stack-traces/test-files/artifacts"
  },
  "files": [
    "builtin-tasks/",
    "common/",
    "internal/",
    "sample-projects/",
    "src/",
    "types/",
    "utils/",
    "*.d.ts",
    "*.d.ts.map",
    "*.js",
    "*.js.map",
    "LICENSE",
    "README.md",
    "recommended-gitignore.txt",
    "console.sol"
  ],
  "devDependencies": {
    "@nomicfoundation/eslint-plugin-hardhat-internal-rules": "^1.0.0",
    "@nomicfoundation/eslint-plugin-slow-imports": "^1.0.0",
    "@types/async-eventemitter": "^0.2.1",
    "@types/bn.js": "^5.1.0",
    "@types/chai": "^4.2.0",
    "@types/chai-as-promised": "^7.1.3",
    "@types/ci-info": "^2.0.0",
    "@types/debug": "^4.1.4",
    "@types/find-up": "^2.1.1",
    "@types/fs-extra": "^5.1.0",
    "@types/glob": "^7.1.1",
    "@types/keccak": "^3.0.1",
    "@types/lodash": "^4.14.123",
    "@types/mocha": ">=9.1.0",
<<<<<<< HEAD
    "@types/node": "^16.0.0",
=======
    "@types/node": "^14.0.0",
>>>>>>> e822bd0e
    "@types/resolve": "^1.17.1",
    "@types/semver": "^6.0.2",
    "@types/sinon": "^9.0.8",
    "@types/uuid": "^8.3.1",
    "@types/ws": "^7.2.1",
    "@typescript-eslint/eslint-plugin": "5.61.0",
    "@typescript-eslint/parser": "5.61.0",
    "bignumber.js": "^9.0.2",
    "bn.js": "^5.1.0",
    "chai": "^4.2.0",
    "chai-as-promised": "^7.1.1",
    "eslint": "^8.44.0",
    "eslint-config-prettier": "8.3.0",
    "eslint-plugin-import": "2.27.5",
    "eslint-plugin-no-only-tests": "3.0.0",
    "eslint-plugin-prettier": "3.4.0",
    "ethers": "^6.1.0",
    "ethers-v5": "npm:ethers@5",
    "mocha": "^10.0.0",
    "prettier": "2.4.1",
    "rimraf": "^3.0.2",
    "sinon": "^9.0.0",
    "time-require": "^0.1.2",
    "ts-node": "^10.8.0",
    "typescript": "~5.0.0"
  },
  "dependencies": {
    "@ethersproject/abi": "^5.1.2",
    "@metamask/eth-sig-util": "^4.0.0",
    "@nomicfoundation/ethereumjs-block": "5.0.2",
    "@nomicfoundation/ethereumjs-blockchain": "7.0.2",
    "@nomicfoundation/ethereumjs-common": "4.0.2",
    "@nomicfoundation/ethereumjs-evm": "2.0.2",
    "@nomicfoundation/ethereumjs-rlp": "5.0.2",
    "@nomicfoundation/ethereumjs-statemanager": "2.0.2",
    "@nomicfoundation/ethereumjs-trie": "6.0.2",
    "@nomicfoundation/ethereumjs-tx": "5.0.2",
    "@nomicfoundation/ethereumjs-util": "9.0.2",
    "@nomicfoundation/ethereumjs-vm": "7.0.2",
    "@nomicfoundation/solidity-analyzer": "^0.1.0",
    "@sentry/node": "^5.18.1",
    "@types/bn.js": "^5.1.0",
    "@types/lru-cache": "^5.1.0",
    "adm-zip": "^0.4.16",
    "aggregate-error": "^3.0.0",
    "ansi-escapes": "^4.3.0",
    "chalk": "^2.4.2",
    "chokidar": "^3.4.0",
    "ci-info": "^2.0.0",
    "debug": "^4.1.1",
    "enquirer": "^2.3.0",
    "env-paths": "^2.2.0",
    "ethereum-cryptography": "^1.0.3",
    "ethereumjs-abi": "^0.6.8",
    "find-up": "^2.1.0",
    "fp-ts": "1.19.3",
    "fs-extra": "^7.0.1",
    "glob": "7.2.0",
    "immutable": "^4.0.0-rc.12",
    "io-ts": "1.10.4",
    "keccak": "^3.0.2",
    "lodash": "^4.17.11",
    "mnemonist": "^0.38.0",
    "mocha": "^10.0.0",
    "p-map": "^4.0.0",
    "raw-body": "^2.4.1",
    "resolve": "1.17.0",
    "rethnet-evm": "^0.1.0-dev",
    "semver": "^6.3.0",
    "solc": "0.7.3",
    "source-map-support": "^0.5.13",
    "stacktrace-parser": "^0.1.10",
    "tsort": "0.0.1",
    "undici": "^5.14.0",
    "uuid": "^8.3.2",
    "ws": "^7.4.6"
  },
  "peerDependencies": {
    "ts-node": "*",
    "typescript": "*"
  },
  "peerDependenciesMeta": {
    "ts-node": {
      "optional": true
    },
    "typescript": {
      "optional": true
    }
  },
  "nyc": {
    "extension": [
      ".ts"
    ],
    "exclude": [
      "**/*.d.ts",
      "dev-build",
      "sample-projects",
      "test",
      "coverage",
      ".nyc_output",
      "*.ts",
      "*.js",
      "internal",
      "builtin-tasks",
      "build-test"
    ],
    "reporter": [
      "text",
      "lcovonly"
    ],
    "all": true
  }
}<|MERGE_RESOLUTION|>--- conflicted
+++ resolved
@@ -1,10 +1,6 @@
 {
   "name": "hardhat",
-<<<<<<< HEAD
   "version": "2.17.3",
-=======
-  "version": "2.16.0",
->>>>>>> e822bd0e
   "author": "Nomic Labs LLC",
   "license": "MIT",
   "homepage": "https://hardhat.org",
@@ -31,24 +27,16 @@
     "lint:fix": "yarn prettier --write && yarn eslint --fix",
     "eslint": "eslint 'src/**/*.ts' 'test/**/*.ts'",
     "prettier": "prettier \"**/*.{js,md,json}\"",
-<<<<<<< HEAD
+    "prebuild": "cd ../../crates/rethnet_evm_napi && yarn build",
+    "prebuild:tracing": "cd ../../crates/rethnet_evm_napi && yarn build:tracing",
+    "build": "tsc --build --force --incremental .",
+    "build:tracing": "tsc --build --force --incremental .",
     "pretest": "cd ../.. && yarn build",
-    "test": "mocha --recursive \"test/**/*.ts\"",
-    "test:except-tracing": "mocha --recursive \"test/**/*.ts\" --invert --grep \"Stack traces\"",
-    "test:tracing": "mocha --recursive \"test/internal/hardhat-network/{helpers,stack-traces}/**/*.ts\"",
-    "test:forking": "mocha --recursive \"test/internal/hardhat-network/{helpers,jsonrpc,provider}/**/*.ts\"",
-    "build": "tsc --build .",
-=======
     "test": "mocha --recursive \"test/**/*.ts\" --exit",
     "test:except-provider": "mocha --recursive \"test/**/*.ts\" --exclude \"test/internal/hardhat-network/provider/**/*.ts\" --exit",
     "test:except-tracing": "mocha --recursive \"test/**/*.ts\" --exclude \"test/internal/hardhat-network/stack-traces/**/*.ts\" --exit",
     "test:provider": "mocha --recursive \"test/internal/hardhat-network/provider/**/*.ts\" --exit",
     "test:tracing": "mocha --recursive \"test/internal/hardhat-network/stack-traces/**/*.ts\" --exit",
-    "prebuild": "cd ../../crates/rethnet_evm_napi && yarn build",
-    "prebuild:tracing": "cd ../../crates/rethnet_evm_napi && yarn build:tracing",
-    "build": "tsc --build --force --incremental .",
-    "build:tracing": "tsc --build --force --incremental .",
->>>>>>> e822bd0e
     "prepublishOnly": "yarn build",
     "clean": "rimraf builtin-tasks internal types utils *.d.ts *.map *.js build-test tsconfig.tsbuildinfo test/internal/hardhat-network/provider/.hardhat_node_test_cache test/internal/hardhat-network/stack-traces/test-files/artifacts"
   },
@@ -84,11 +72,7 @@
     "@types/keccak": "^3.0.1",
     "@types/lodash": "^4.14.123",
     "@types/mocha": ">=9.1.0",
-<<<<<<< HEAD
     "@types/node": "^16.0.0",
-=======
-    "@types/node": "^14.0.0",
->>>>>>> e822bd0e
     "@types/resolve": "^1.17.1",
     "@types/semver": "^6.0.2",
     "@types/sinon": "^9.0.8",
