import Common from "@ethereumjs/common";
import { TxData, TypedTransaction } from "@ethereumjs/tx";
import { assert } from "chai";
import { Address, BN, bufferToHex, toBuffer } from "ethereumjs-util";
import { ethers } from "ethers";
import sinon from "sinon";

import { defaultHardhatNetworkParams } from "../../../../src/internal/core/config/default-config";
import { HardhatNode } from "../../../../src/internal/hardhat-network/provider/node";
import {
  ForkedNodeConfig,
  NodeConfig,
  RunCallResult,
} from "../../../../src/internal/hardhat-network/provider/node-types";
import { FakeSenderTransaction } from "../../../../src/internal/hardhat-network/provider/transactions/FakeSenderTransaction";
import { getCurrentTimestamp } from "../../../../src/internal/hardhat-network/provider/utils/getCurrentTimestamp";
import { HardforkName } from "../../../../src/internal/util/hardforks";
import {
  HardhatNetworkChainConfig,
  HardhatNetworkChainsConfig,
} from "../../../../src/types";
import { ALCHEMY_URL } from "../../../setup";
import { assertQuantity } from "../helpers/assertions";
import {
  EMPTY_ACCOUNT_ADDRESS,
  FORK_TESTS_CACHE_PATH,
} from "../helpers/constants";
import { expectErrorAsync } from "../../../helpers/errors";
import {
  DEFAULT_ACCOUNTS,
  DEFAULT_ACCOUNTS_ADDRESSES,
  DEFAULT_BLOCK_GAS_LIMIT,
  DEFAULT_CHAIN_ID,
  DEFAULT_HARDFORK,
  DEFAULT_NETWORK_ID,
  DEFAULT_NETWORK_NAME,
} from "../helpers/providers";
import { runFullBlock } from "./utils/runFullBlock";

interface ForkedBlock {
  networkName: string;
  url: string;
  blockToRun: number;
  chainId: number;
}

export function cloneChainsConfig(
  source: HardhatNetworkChainsConfig
): HardhatNetworkChainsConfig {
  const clone: HardhatNetworkChainsConfig = new Map();
  source.forEach(
    (sourceChainConfig: HardhatNetworkChainConfig, chainId: number) => {
      const clonedChainConfig = { ...sourceChainConfig };
      clonedChainConfig.hardforkHistory = new Map(
        sourceChainConfig.hardforkHistory
      );
      clone.set(chainId, clonedChainConfig);
    }
  );
  return clone;
}

describe("HardhatNode", () => {
  const config: NodeConfig = {
    automine: false,
    hardfork: DEFAULT_HARDFORK,
    networkName: DEFAULT_NETWORK_NAME,
    chainId: DEFAULT_CHAIN_ID,
    networkId: DEFAULT_NETWORK_ID,
    blockGasLimit: DEFAULT_BLOCK_GAS_LIMIT,
    minGasPrice: new BN(0),
    genesisAccounts: DEFAULT_ACCOUNTS,
    initialBaseFeePerGas: 10,
    mempoolOrder: "priority",
    coinbase: "0x0000000000000000000000000000000000000000",
    chains: defaultHardhatNetworkParams.chains,
  };
  const gasPrice = 20;
  let node: HardhatNode;
  let createTestTransaction: (
    txData: TxData & { from: string }
  ) => FakeSenderTransaction;

  beforeEach(async () => {
    [, node] = await HardhatNode.create(config);
    createTestTransaction = (txData) => {
      const tx = new FakeSenderTransaction(Address.fromString(txData.from), {
        gasPrice,
        ...txData,
      });
      tx.hash();
      return tx;
    };
  });

  describe("getPendingTransactions", () => {
    it("returns both pending and queued transactions from TxPool", async () => {
      const tx1 = createTestTransaction({
        nonce: 0,
        from: DEFAULT_ACCOUNTS_ADDRESSES[0],
        to: EMPTY_ACCOUNT_ADDRESS,
        gasLimit: 21_000,
      });
      const tx2 = createTestTransaction({
        nonce: 2,
        from: DEFAULT_ACCOUNTS_ADDRESSES[0],
        to: EMPTY_ACCOUNT_ADDRESS,
        gasLimit: 21_000,
      });
      const tx3 = createTestTransaction({
        nonce: 3,
        from: DEFAULT_ACCOUNTS_ADDRESSES[0],
        to: EMPTY_ACCOUNT_ADDRESS,
        gasLimit: 21_000,
      });

      await node.sendTransaction(tx1);
      await node.sendTransaction(tx2);
      await node.sendTransaction(tx3);

      const nodePendingTxs = await node.getPendingTransactions();

      assert.sameDeepMembers(
        nodePendingTxs.map((tx) => tx.raw),
        [tx1, tx2, tx3].map((tx) => tx.raw)
      );
    });
  });

  describe("mineBlock", () => {
    async function assertTransactionsWereMined(txs: TypedTransaction[]) {
      for (const tx of txs) {
        const txReceipt = await node.getTransactionReceipt(tx.hash());
        assert.isDefined(txReceipt);
      }

      const block = await node.getLatestBlock();
      assert.lengthOf(block.transactions, txs.length);
      assert.deepEqual(
        block.transactions.map((tx) => bufferToHex(tx.hash())),
        txs.map((tx) => bufferToHex(tx.hash()))
      );
    }

    describe("basic tests", () => {
      it("can mine an empty block", async () => {
        const beforeBlock = node.getLatestBlockNumber();
        await node.mineBlock();
        const currentBlock = node.getLatestBlockNumber();
        assert.equal(currentBlock.toString(), beforeBlock.addn(1).toString());
      });

      it("can mine a block with one transaction", async () => {
        const tx = createTestTransaction({
          nonce: 0,
          from: DEFAULT_ACCOUNTS_ADDRESSES[0],
          to: EMPTY_ACCOUNT_ADDRESS,
          gasLimit: 21_000,
          value: 1234,
        });
        await node.sendTransaction(tx);
        await node.mineBlock();

        await assertTransactionsWereMined([tx]);
        const balance = await node.getAccountBalance(EMPTY_ACCOUNT_ADDRESS);
        assert.equal(balance.toString(), "1234");
      });

      it("can mine a block with two transactions from different senders", async () => {
        const tx1 = createTestTransaction({
          nonce: 0,
          from: DEFAULT_ACCOUNTS_ADDRESSES[0],
          to: EMPTY_ACCOUNT_ADDRESS,
          gasLimit: 21_000,
          value: 1234,
        });
        const tx2 = createTestTransaction({
          nonce: 0,
          from: DEFAULT_ACCOUNTS_ADDRESSES[1],
          to: EMPTY_ACCOUNT_ADDRESS,
          gasLimit: 21_000,
          value: 1234,
        });
        await node.sendTransaction(tx1);
        await node.sendTransaction(tx2);
        await node.mineBlock();

        await assertTransactionsWereMined([tx1, tx2]);
        const balance = await node.getAccountBalance(EMPTY_ACCOUNT_ADDRESS);
        assert.equal(balance.toString(), "2468");
      });

      it("can keep the transaction ordering when mining a block", async () => {
        [, node] = await HardhatNode.create({
          ...config,
          mempoolOrder: "fifo",
        });

        const tx1 = createTestTransaction({
          nonce: 0,
          from: DEFAULT_ACCOUNTS_ADDRESSES[0],
          to: EMPTY_ACCOUNT_ADDRESS,
          gasLimit: 21_000,
          value: 1234,
          gasPrice: 42,
        });
        const tx2 = createTestTransaction({
          nonce: 0,
          from: DEFAULT_ACCOUNTS_ADDRESSES[1],
          to: EMPTY_ACCOUNT_ADDRESS,
          gasLimit: 21_000,
          value: 1234,
          gasPrice: 84,
        });
        await node.sendTransaction(tx1);
        await node.sendTransaction(tx2);
        await node.mineBlock();

        const txReceipt1 = await node.getTransactionReceipt(tx1.hash());
        const txReceipt2 = await node.getTransactionReceipt(tx2.hash());

        assert.equal(txReceipt1?.transactionIndex, "0x0");
        assert.equal(txReceipt2?.transactionIndex, "0x1");
      });

      it("can mine a block with two transactions from the same sender", async () => {
        const tx1 = createTestTransaction({
          nonce: 0,
          from: DEFAULT_ACCOUNTS_ADDRESSES[0],
          to: EMPTY_ACCOUNT_ADDRESS,
          gasLimit: 21_000,
          value: 1234,
        });
        const tx2 = createTestTransaction({
          nonce: 1,
          from: DEFAULT_ACCOUNTS_ADDRESSES[0],
          to: EMPTY_ACCOUNT_ADDRESS,
          gasLimit: 21_000,
          value: 1234,
        });
        await node.sendTransaction(tx1);
        await node.sendTransaction(tx2);
        await node.mineBlock();

        await assertTransactionsWereMined([tx1, tx2]);
        const balance = await node.getAccountBalance(EMPTY_ACCOUNT_ADDRESS);
        assert.equal(balance.toString(), "2468");
      });

      it("removes the mined transaction from the tx pool", async () => {
        const tx = createTestTransaction({
          nonce: 0,
          from: DEFAULT_ACCOUNTS_ADDRESSES[0],
          to: EMPTY_ACCOUNT_ADDRESS,
          gasLimit: 21_000,
          value: 1234,
        });
        await node.sendTransaction(tx);

        const pendingTransactionsBefore = await node.getPendingTransactions();
        assert.lengthOf(pendingTransactionsBefore, 1);

        await node.mineBlock();

        const pendingTransactionsAfter = await node.getPendingTransactions();
        assert.lengthOf(pendingTransactionsAfter, 0);
      });

      it("leaves the transactions in the tx pool that did not fit in a block", async () => {
        await node.setBlockGasLimit(55_000);
        const tx1 = createTestTransaction({
          nonce: 0,
          from: DEFAULT_ACCOUNTS_ADDRESSES[0],
          to: EMPTY_ACCOUNT_ADDRESS,
          gasLimit: 30_000, // actual gas used is 21_000
        });
        const expensiveTx2 = createTestTransaction({
          nonce: 0,
          from: DEFAULT_ACCOUNTS_ADDRESSES[1],
          to: EMPTY_ACCOUNT_ADDRESS,
          gasLimit: 40_000,
        });
        const tx3 = createTestTransaction({
          nonce: 1,
          from: DEFAULT_ACCOUNTS_ADDRESSES[0],
          to: EMPTY_ACCOUNT_ADDRESS,
          gasLimit: 30_000, // actual gas used is 21_000
        });
        await node.sendTransaction(tx1);
        await node.sendTransaction(expensiveTx2);
        await node.sendTransaction(tx3);

        const pendingTransactionsBefore = await node.getPendingTransactions();
        assert.sameDeepMembers(
          pendingTransactionsBefore.map((tx) => tx.raw),
          [tx1, expensiveTx2, tx3].map((tx) => tx.raw)
        );

        await node.mineBlock();
        await assertTransactionsWereMined([tx1, tx3]);

        const pendingTransactionsAfter = await node.getPendingTransactions();
        assert.sameDeepMembers(
          pendingTransactionsAfter.map((tx) => tx.raw),
          [expensiveTx2.raw]
        );
      });

      it("sets correct gasUsed values", async () => {
        const tx1 = createTestTransaction({
          nonce: 0,
          from: DEFAULT_ACCOUNTS_ADDRESSES[0],
          to: EMPTY_ACCOUNT_ADDRESS,
          gasLimit: 100_000,
          value: 1234,
        });
        const tx2 = createTestTransaction({
          nonce: 0,
          from: DEFAULT_ACCOUNTS_ADDRESSES[1],
          to: EMPTY_ACCOUNT_ADDRESS,
          gasLimit: 100_000,
          value: 1234,
        });
        await node.sendTransaction(tx1);
        await node.sendTransaction(tx2);
        await node.mineBlock();

        const tx1Receipt = await node.getTransactionReceipt(tx1.hash());
        const tx2Receipt = await node.getTransactionReceipt(tx2.hash());
        assertQuantity(tx1Receipt?.gasUsed, 21_000);
        assertQuantity(tx2Receipt?.gasUsed, 21_000);

        const block = await node.getLatestBlock();
        assert.equal(block.header.gasUsed.toNumber(), 42_000);
      });

      it("assigns miner rewards", async () => {
        const gasPriceBN = new BN(1);

        let baseFeePerGas = new BN(0);
        const pendingBlock = await node.getBlockByNumber("pending");
        if (pendingBlock.header.baseFeePerGas !== undefined) {
          baseFeePerGas = pendingBlock.header.baseFeePerGas;
        }

        const miner = node.getCoinbaseAddress();
        const initialMinerBalance = await node.getAccountBalance(miner);

        const oneEther = new BN(10).pow(new BN(18));
        const txFee = gasPriceBN.add(baseFeePerGas).muln(21_000);
        const burnedTxFee = baseFeePerGas.muln(21_000);

        // the miner reward is 2 ETH plus the tx fee, minus the part
        // of the fee that is burned
        const minerReward = oneEther.muln(2).add(txFee).sub(burnedTxFee);

        const tx = createTestTransaction({
          nonce: 0,
          from: DEFAULT_ACCOUNTS_ADDRESSES[0],
          to: EMPTY_ACCOUNT_ADDRESS,
          gasPrice: gasPriceBN.add(baseFeePerGas),
          gasLimit: 21_000,
          value: 1234,
        });
        await node.sendTransaction(tx);
        await node.mineBlock();

        const minerBalance = await node.getAccountBalance(miner);
        assert.equal(
          minerBalance.toString(),
          initialMinerBalance.add(minerReward).toString()
        );
      });
    });

    describe("gas limit tests", () => {
      it("mines only as many transactions as would fit in a block", async () => {
        await node.setBlockGasLimit(30_000);
        const tx1 = createTestTransaction({
          nonce: 0,
          from: DEFAULT_ACCOUNTS_ADDRESSES[0],
          to: EMPTY_ACCOUNT_ADDRESS,
          gasLimit: 21_000,
        });
        const tx2 = createTestTransaction({
          nonce: 1,
          from: DEFAULT_ACCOUNTS_ADDRESSES[0],
          to: EMPTY_ACCOUNT_ADDRESS,
          gasLimit: 21_000,
        });
        await node.sendTransaction(tx1);
        await node.sendTransaction(tx2);
        await node.mineBlock();

        await assertTransactionsWereMined([tx1]);
        assert.isUndefined(await node.getTransactionReceipt(tx2.hash()));
      });

      it("uses gasLimit value for determining if a new transaction will fit in a block (1 fits)", async () => {
        await node.setBlockGasLimit(50_000);
        const tx1 = createTestTransaction({
          nonce: 0,
          from: DEFAULT_ACCOUNTS_ADDRESSES[0],
          to: EMPTY_ACCOUNT_ADDRESS,
          gasLimit: 30_000, // actual gas used is 21_000
        });
        const tx2 = createTestTransaction({
          nonce: 1,
          from: DEFAULT_ACCOUNTS_ADDRESSES[0],
          to: EMPTY_ACCOUNT_ADDRESS,
          gasLimit: 30_000, // actual gas used is 21_000
        });
        await node.sendTransaction(tx1);
        await node.sendTransaction(tx2);
        await node.mineBlock();

        await assertTransactionsWereMined([tx1]);
        assert.isUndefined(await node.getTransactionReceipt(tx2.hash()));
      });

      it("uses gasLimit value for determining if a new transaction will fit in a block (2 fit)", async () => {
        // here the first tx is added, and it uses 21_000 gas
        // this leaves 31_000 of gas in the block, so the second one is also included
        await node.setBlockGasLimit(52_000);
        const tx1 = createTestTransaction({
          nonce: 0,
          from: DEFAULT_ACCOUNTS_ADDRESSES[0],
          to: EMPTY_ACCOUNT_ADDRESS,
          gasLimit: 30_000, // actual gas used is 21_000
        });
        const tx2 = createTestTransaction({
          nonce: 1,
          from: DEFAULT_ACCOUNTS_ADDRESSES[0],
          to: EMPTY_ACCOUNT_ADDRESS,
          gasLimit: 30_000, // actual gas used is 21_000
        });
        await node.sendTransaction(tx1);
        await node.sendTransaction(tx2);
        await node.mineBlock();

        await assertTransactionsWereMined([tx1, tx2]);
      });

      it("uses the rest of the txs when one is dropped because of its gas limit", async () => {
        await node.setBlockGasLimit(50_000);
        const tx1 = createTestTransaction({
          nonce: 0,
          from: DEFAULT_ACCOUNTS_ADDRESSES[0],
          to: EMPTY_ACCOUNT_ADDRESS,
          gasLimit: 30_000, // actual gas used is 21_000
          gasPrice: 40,
        });
        const tx2 = createTestTransaction({
          nonce: 1,
          from: DEFAULT_ACCOUNTS_ADDRESSES[0],
          to: EMPTY_ACCOUNT_ADDRESS,
          gasLimit: 30_000, // actual gas used is 21_000
          gasPrice: 40,
        });
        const tx3 = createTestTransaction({
          nonce: 0,
          from: DEFAULT_ACCOUNTS_ADDRESSES[1],
          to: EMPTY_ACCOUNT_ADDRESS,
          gasLimit: 21_000,
          gasPrice: 20,
        });
        await node.sendTransaction(tx1);
        await node.sendTransaction(tx2);
        await node.sendTransaction(tx3);
        await node.mineBlock();

        await assertTransactionsWereMined([tx1, tx3]);
        assert.isUndefined(await node.getTransactionReceipt(tx2.hash()));
      });
    });

    describe("timestamp tests", () => {
      let clock: sinon.SinonFakeTimers;

      const assertIncreaseTime = async (expectedTime: number) => {
        const block = await node.getLatestBlock();
        const blockTimestamp = block.header.timestamp.toNumber();

        // We check that the time increased at least what we had expected
        // but allow a little bit of POSITIVE difference(i.e. that the
        // actual timestamp is a little bit bigger) because time may have ellapsed
        // We assume that the test CAN NOT have taken more than a second
        assert.isAtLeast(blockTimestamp, expectedTime);
        assert.isAtMost(blockTimestamp, expectedTime + 1);
      };

      beforeEach(() => {
        clock = sinon.useFakeTimers(Date.now());
      });

      afterEach(() => {
        clock.restore();
      });

      it("mines a block with the current timestamp", async () => {
        clock.tick(15_000);
        const now = getCurrentTimestamp();

        await node.mineBlock();
        const block = await node.getLatestBlock();

        assert.equal(block.header.timestamp.toNumber(), now);
      });

      it("mines a block with an incremented timestamp if it clashes with the previous block", async () => {
        const firstBlock = await node.getLatestBlock();
        const firstBlockTimestamp = firstBlock.header.timestamp.toNumber();

        await node.mineBlock();
        const latestBlock = await node.getLatestBlock();
        const latestBlockTimestamp = latestBlock.header.timestamp.toNumber();

        assert.equal(latestBlockTimestamp, firstBlockTimestamp + 1);
      });

      it("assigns an incremented timestamp to each new block mined within the same second", async () => {
        const firstBlock = await node.getLatestBlock();
        const firstBlockTimestamp = firstBlock.header.timestamp.toNumber();

        await node.mineBlock();
        const secondBlock = await node.getLatestBlock();
        const secondBlockTimestamp = secondBlock.header.timestamp.toNumber();

        await node.mineBlock();
        const thirdBlock = await node.getLatestBlock();
        const thirdBlockTimestamp = thirdBlock.header.timestamp.toNumber();

        assert.equal(secondBlockTimestamp, firstBlockTimestamp + 1);
        assert.equal(thirdBlockTimestamp, secondBlockTimestamp + 1);
      });

      it("mines a block with a preset timestamp", async () => {
        const now = getCurrentTimestamp();
        const timestamp = new BN(now).addn(30);
        node.setNextBlockTimestamp(timestamp);
        await node.mineBlock();

        const block = await node.getLatestBlock();
        const blockTimestamp = block.header.timestamp.toNumber();
        assert.equal(blockTimestamp, timestamp.toNumber());
      });

      it("mines the next block normally after a block with preset timestamp", async () => {
        const now = getCurrentTimestamp();
        const timestamp = new BN(now).addn(30);
        node.setNextBlockTimestamp(timestamp);
        await node.mineBlock();

        clock.tick(3_000);
        await node.mineBlock();

        const block = await node.getLatestBlock();
        const blockTimestamp = block.header.timestamp.toNumber();
        assert.equal(blockTimestamp, timestamp.toNumber() + 3);
      });

      it("mines a block with the timestamp passed as a parameter irrespective of the preset timestamp", async () => {
        const now = getCurrentTimestamp();
        const presetTimestamp = new BN(now).addn(30);
        node.setNextBlockTimestamp(presetTimestamp);
        const timestamp = new BN(now).addn(60);
        await node.mineBlock(timestamp);

        const block = await node.getLatestBlock();
        const blockTimestamp = block.header.timestamp.toNumber();
        assert.equal(blockTimestamp, timestamp.toNumber());
      });

      it("mines a block with correct timestamp after time increase", async () => {
        const now = getCurrentTimestamp();
        const delta = 30;
        node.increaseTime(new BN(delta));
        await node.mineBlock();

        await assertIncreaseTime(now + delta);
      });

      it("mining a block having increaseTime called twice counts both calls", async () => {
        const now = getCurrentTimestamp();
        const delta = 30;
        node.increaseTime(new BN(delta));
        node.increaseTime(new BN(delta));
        await node.mineBlock();
        await assertIncreaseTime(now + delta * 2);
      });

      it("mining a block having called increaseTime takes into account 'real' passing time", async () => {
        const now = getCurrentTimestamp();
        const delta = 30;
        const elapsedTimeInSeconds = 3;
        node.increaseTime(new BN(delta));
        clock.tick(elapsedTimeInSeconds * 1_000);
        await node.mineBlock();

        await assertIncreaseTime(now + delta + elapsedTimeInSeconds);
      });

      describe("when time is increased by 30s", () => {
        function testPresetTimestamp(offset: number) {
          it("mines a block with the preset timestamp", async () => {
            const now = getCurrentTimestamp();
            const timestamp = new BN(now).addn(offset);
            node.increaseTime(new BN(30));
            node.setNextBlockTimestamp(timestamp);
            await node.mineBlock();

            const block = await node.getLatestBlock();
            const blockTimestamp = block.header.timestamp.toNumber();
            assert.equal(blockTimestamp, timestamp.toNumber());
          });

          it("mining a block with a preset timestamp changes the time offset", async () => {
            const now = getCurrentTimestamp();
            const timestamp = new BN(now).addn(offset);
            node.increaseTime(new BN(30));
            node.setNextBlockTimestamp(timestamp);
            await node.mineBlock();

            clock.tick(3_000);
            await node.mineBlock();

            const block = await node.getLatestBlock();
            const blockTimestamp = block.header.timestamp.toNumber();
            assert.equal(blockTimestamp, timestamp.toNumber() + 3);
          });
        }

        describe("when preset timestamp is 20s into the future", () => {
          testPresetTimestamp(20);
        });

        describe("when preset timestamp is 40s into the future", () => {
          testPresetTimestamp(40);
        });
      });
    });
  });

  describe("full block", function () {
    if (ALCHEMY_URL === undefined) {
      return;
    }

    const forkedBlocks: ForkedBlock[] = [
      // We don't run this test against spurious dragon because
      // its receipts contain the state root, and we can't compute it
      {
        networkName: "mainnet",
        url: ALCHEMY_URL,
        blockToRun: 4370001,
        chainId: 1,
      },
      {
        networkName: "mainnet",
        url: ALCHEMY_URL,
        blockToRun: 7280001,
        chainId: 1,
      },
      {
        networkName: "mainnet",
        url: ALCHEMY_URL,
        blockToRun: 9069001,
        chainId: 1,
      },
      {
        networkName: "mainnet",
        url: ALCHEMY_URL,
        blockToRun: 9300077,
        chainId: 1,
      },
      {
        networkName: "kovan",
        url: ALCHEMY_URL.replace("mainnet", "kovan"),
        blockToRun: 23115227,
        chainId: 42,
      },
      {
        networkName: "rinkeby",
        url: ALCHEMY_URL.replace("mainnet", "rinkeby"),
        blockToRun: 8004365,
        chainId: 4,
      },
      {
        networkName: "ropsten",
        url: ALCHEMY_URL.replace("mainnet", "ropsten"),
        blockToRun: 9812365, // this block has a EIP-2930 tx
        chainId: 3,
      },
      {
        networkName: "ropsten",
        url: ALCHEMY_URL.replace("mainnet", "ropsten"),
        blockToRun: 10499406, // this block has a EIP-1559 tx
        chainId: 3,
      },
    ];

    for (const { url, blockToRun, networkName, chainId } of forkedBlocks) {
      const remoteCommon = new Common({ chain: chainId });
      const hardfork = remoteCommon.getHardforkByBlockNumber(blockToRun);

      it(`should run a ${networkName} block from ${hardfork} and produce the same results`, async function () {
        this.timeout(240000);

        await runFullBlock(url, blockToRun, chainId, hardfork);
      });
    }
  });

  describe("mineBlocks", function () {
    it("shouldn't break getLatestBlock()", async function () {
      const previousLatestBlockNumber = node.getLatestBlockNumber();
      await node.mineBlocks(new BN(10));
      const latestBlock = await node.getLatestBlock();
      assert.equal(
        latestBlock.header.number.toString(),
        previousLatestBlockNumber.addn(10).toString()
      );
    });

    it("shouldn't break getLatestBlockNumber()", async function () {
      const previousLatestBlockNumber = node.getLatestBlockNumber();
      await node.mineBlocks(new BN(10));
      const latestBlockNumber = node.getLatestBlockNumber();
      assert.equal(
        latestBlockNumber.toString(),
        previousLatestBlockNumber.addn(10).toString()
      );
    });

    describe("shouldn't break snapshotting", async function () {
      it("when doing mineBlocks() before a snapshot", async function () {
        await node.mineBlocks(new BN(10));

        const latestBlockNumberBeforeSnapshot = node.getLatestBlockNumber();

        const snapshotId = await node.takeSnapshot();
        await node.sendTransaction(
          createTestTransaction({
            from: DEFAULT_ACCOUNTS_ADDRESSES[1],
            to: Address.fromString(
              "0x1111111111111111111111111111111111111111"
            ),
            gasLimit: 21000,
          })
        );
        await node.mineBlocks(new BN(1));

        await node.revertToSnapshot(snapshotId);

        assert.equal(
          node.getLatestBlockNumber().toString(),
          latestBlockNumberBeforeSnapshot.toString()
        );
      });

      it("when doing mineBlocks() after a snapshot", async function () {
        const originalLatestBlockNumber = node.getLatestBlockNumber();
        await node.sendTransaction(
          createTestTransaction({
            from: DEFAULT_ACCOUNTS_ADDRESSES[1],
            to: Address.fromString(
              "0x1111111111111111111111111111111111111111"
            ),
            gasLimit: 21000,
          })
        );

        const latestBlockNumberBeforeSnapshot = node.getLatestBlockNumber();
        assert.equal(
          latestBlockNumberBeforeSnapshot.toString(),
          originalLatestBlockNumber.toString()
        );

        const snapshotId = await node.takeSnapshot();
        assert.equal(
          node.getLatestBlockNumber().toString(),
          originalLatestBlockNumber.toString()
        );

        await node.mineBlocks(new BN(10));
        assert.equal(
          node.getLatestBlockNumber().toString(),
          latestBlockNumberBeforeSnapshot.addn(10).toString()
        );

        await node.revertToSnapshot(snapshotId);

        assert.equal(
          node.getLatestBlockNumber().toString(),
          latestBlockNumberBeforeSnapshot.toString()
        );
      });
    });
  });

  /** execute a call to method Hello() on contract HelloWorld, deployed to
   * mainnet years ago, which should return a string, "Hello World". */
  async function runCall(
    gasParams: { gasPrice?: BN; maxFeePerGas?: BN },
    block: number,
    targetNode: HardhatNode
  ): Promise<string> {
    const contractInterface = new ethers.utils.Interface([
      "function Hello() public pure returns (string)",
    ]);

    const callOpts = {
      to: toBuffer("0xe36613A299bA695aBA8D0c0011FCe95e681f6dD3"),
      from: toBuffer(DEFAULT_ACCOUNTS_ADDRESSES[0]),
      value: new BN(0),
      data: toBuffer(contractInterface.encodeFunctionData("Hello", [])),
      gasLimit: new BN(1_000_000),
    };

    function decodeResult(runCallResult: RunCallResult) {
      return contractInterface.decodeFunctionResult(
        "Hello",
        bufferToHex(runCallResult.result.value)
      )[0];
    }

    return decodeResult(
      await targetNode.runCall({ ...callOpts, ...gasParams }, new BN(block))
    );
  }

  describe("should run calls in the right hardfork context", async function () {
    this.timeout(10000);
    before(function () {
      if (ALCHEMY_URL === undefined) {
        this.skip();
        return;
      }
    });

    const eip1559ActivationBlock = 12965000;
    // some shorthand for code below:
    const post1559Block = eip1559ActivationBlock;
    const blockBefore1559 = eip1559ActivationBlock - 1;
    const pre1559GasOpts = { gasPrice: new BN(0) };
    const post1559GasOpts = { maxFeePerGas: new BN(0) };

    const baseNodeConfig: ForkedNodeConfig = {
      automine: true,
      networkName: "mainnet",
      chainId: 1,
      networkId: 1,
      hardfork: "london",
      forkConfig: {
        jsonRpcUrl: ALCHEMY_URL!,
        blockNumber: eip1559ActivationBlock,
      },
      forkCachePath: FORK_TESTS_CACHE_PATH,
      blockGasLimit: 1_000_000,
      minGasPrice: new BN(0),
      genesisAccounts: [],
      chains: defaultHardhatNetworkParams.chains,
      mempoolOrder: "priority",
      coinbase: "0x0000000000000000000000000000000000000000",
    };

    describe("when forking with a default hardfork activation history", function () {
      let hardhatNode: HardhatNode;

      before(async function () {
        [, hardhatNode] = await HardhatNode.create(baseNodeConfig);
      });

      it("should accept post-EIP-1559 gas semantics when running in the context of a post-EIP-1559 block", async function () {
        assert.equal(
          "Hello World",
          await runCall(post1559GasOpts, post1559Block, hardhatNode)
        );
      });

      it("should accept pre-EIP-1559 gas semantics when running in the context of a pre-EIP-1559 block", async function () {
        assert.equal(
          "Hello World",
          await runCall(pre1559GasOpts, blockBefore1559, hardhatNode)
        );
      });

      it("should throw when given post-EIP-1559 gas semantics and when running in the context of a pre-EIP-1559 block", async function () {
        await expectErrorAsync(async () => {
          assert.equal(
            "Hello World",
            await runCall(post1559GasOpts, blockBefore1559, hardhatNode)
          );
        }, /Cannot run transaction: EIP 1559 is not activated./);
      });

      it("should accept pre-EIP-1559 gas semantics when running in the context of a post-EIP-1559 block", async function () {
        assert.equal(
          "Hello World",
          await runCall(pre1559GasOpts, post1559Block, hardhatNode)
        );
      });
    });

    describe("when forking with a hardfork activation history that indicates London happened one block early", function () {
      let nodeWithEarlyLondon: HardhatNode;

      before(async function () {
        const nodeConfig = {
          ...baseNodeConfig,
          chains: cloneChainsConfig(baseNodeConfig.chains),
        };

        const chainConfig = nodeConfig.chains.get(1) ?? {
          hardforkHistory: new Map(),
        };
        chainConfig.hardforkHistory.set(
          HardforkName.LONDON,
          eip1559ActivationBlock - 1
        );

        nodeConfig.chains.set(1, chainConfig);

        [, nodeWithEarlyLondon] = await HardhatNode.create(nodeConfig);
      });

      it("should accept post-EIP-1559 gas semantics when running in the context of the block of the EIP-1559 activation", async function () {
        assert.equal(
          "Hello World",
          await runCall(post1559GasOpts, blockBefore1559, nodeWithEarlyLondon)
        );
      });

      it("should throw when given post-EIP-1559 gas semantics and when running in the context of the block before EIP-1559 activation", async function () {
        await expectErrorAsync(async () => {
          await runCall(
            post1559GasOpts,
            blockBefore1559 - 1,
            nodeWithEarlyLondon
          );
        }, /Cannot run transaction: EIP 1559 is not activated./);
      });

      it("should accept post-EIP-1559 gas semantics when running in the context of a block after EIP-1559 activation", async function () {
        assert.equal(
          "Hello World",
          await runCall(post1559GasOpts, post1559Block, nodeWithEarlyLondon)
        );
      });

      it("should accept pre-EIP-1559 gas semantics when running in the context of the block of the EIP-1559 activation", async function () {
        assert.equal(
          "Hello World",
          await runCall(pre1559GasOpts, blockBefore1559, nodeWithEarlyLondon)
        );
      });
    });

    describe("when forking with a weird hardfork activation history", function () {
      let hardhatNode: HardhatNode;
      before(async function () {
        const nodeConfig = {
          ...baseNodeConfig,
          chains: new Map([
            [
              1,
              {
                hardforkHistory: new Map([["london", 100]]),
              },
            ],
          ]),
        };

        [, hardhatNode] = await HardhatNode.create(nodeConfig);
      });
      it("should throw when making a call with a block below the only hardfork activation", async function () {
        await expectErrorAsync(async () => {
          await runCall(pre1559GasOpts, 99, hardhatNode);
        }, /Could not find a hardfork to run for block 99, after having looked for one in the HardhatNode's hardfork activation history/);
      });
    });

    describe("when forking WITHOUT a hardfork activation history", function () {
      let nodeWithoutHardforkHistory: HardhatNode;

      before(async function () {
        const nodeCfgWithoutHFHist = {
          ...baseNodeConfig,
          chains: cloneChainsConfig(baseNodeConfig.chains),
        };
        nodeCfgWithoutHFHist.chains.set(1, { hardforkHistory: new Map() });
        [, nodeWithoutHardforkHistory] = await HardhatNode.create(
          nodeCfgWithoutHFHist
        );
      });

      it("should throw when running in the context of a historical block", async function () {
        await expectErrorAsync(async () => {
          await runCall(
            pre1559GasOpts,
            blockBefore1559,
            nodeWithoutHardforkHistory
          );
        }, /node was not configured with a hardfork activation history/);
      });
    });
  });
<<<<<<< HEAD
});
=======

  it("should support a historical call in the context of a block added via mineBlocks()", async function () {
    if (ALCHEMY_URL === undefined) {
      this.skip();
      return;
    }
    const nodeConfig: ForkedNodeConfig = {
      automine: true,
      networkName: "mainnet",
      chainId: 1,
      networkId: 1,
      hardfork: "london",
      forkConfig: {
        jsonRpcUrl: ALCHEMY_URL,
        blockNumber: 12965000, // eip1559ActivationBlock
      },
      forkCachePath: FORK_TESTS_CACHE_PATH,
      blockGasLimit: 1_000_000,
      minGasPrice: new BN(0),
      genesisAccounts: [],
      chains: defaultHardhatNetworkParams.chains,
      mempoolOrder: "priority",
      coinbase: "0x0000000000000000000000000000000000000000",
    };
    const [, hardhatNode] = await HardhatNode.create(nodeConfig);

    const oldLatestBlockNumber = hardhatNode.getLatestBlockNumber();

    await hardhatNode.mineBlocks(new BN(100));

    assert.equal(
      "Hello World",
      await runCall(
        { maxFeePerGas: new BN(0) },
        oldLatestBlockNumber.addn(50).toNumber(),
        hardhatNode
      )
    );
  });
});

async function runBlockAndGetAfterBlockEvent(
  vm: VM,
  runBlockOpts: RunBlockOpts
): Promise<AfterBlockEvent> {
  let results: AfterBlockEvent;

  function handler(event: AfterBlockEvent) {
    results = event;
  }

  try {
    vm.once("afterBlock", handler);
    await vm.runBlock(runBlockOpts);
  } finally {
    // We need this in case `runBlock` throws before emitting the event.
    // Otherwise we'd be leaking the listener until the next call to runBlock.
    vm.removeListener("afterBlock", handler);
  }

  return results!;
}
>>>>>>> 99eb2abe
<|MERGE_RESOLUTION|>--- conflicted
+++ resolved
@@ -1005,9 +1005,6 @@
       });
     });
   });
-<<<<<<< HEAD
-});
-=======
 
   it("should support a historical call in the context of a block added via mineBlocks()", async function () {
     if (ALCHEMY_URL === undefined) {
@@ -1047,27 +1044,4 @@
       )
     );
   });
-});
-
-async function runBlockAndGetAfterBlockEvent(
-  vm: VM,
-  runBlockOpts: RunBlockOpts
-): Promise<AfterBlockEvent> {
-  let results: AfterBlockEvent;
-
-  function handler(event: AfterBlockEvent) {
-    results = event;
-  }
-
-  try {
-    vm.once("afterBlock", handler);
-    await vm.runBlock(runBlockOpts);
-  } finally {
-    // We need this in case `runBlock` throws before emitting the event.
-    // Otherwise we'd be leaking the listener until the next call to runBlock.
-    vm.removeListener("afterBlock", handler);
-  }
-
-  return results!;
-}
->>>>>>> 99eb2abe
+});