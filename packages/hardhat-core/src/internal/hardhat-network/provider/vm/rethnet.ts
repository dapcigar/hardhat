--- conflicted
+++ resolved
@@ -37,16 +37,11 @@
 import { MessageTrace } from "../../stack-traces/message-trace";
 import { VMTracer } from "../../stack-traces/vm-tracer";
 
-<<<<<<< HEAD
-import { globalRethnetContext } from "../context/rethnet";
-import { RunTxResult, VMAdapter } from "./vm-adapter";
-=======
 import {
   globalRethnetContext,
   UNLIMITED_CONTRACT_SIZE_VALUE,
 } from "../context/rethnet";
-import { RunTxResult, Trace, VMAdapter } from "./vm-adapter";
->>>>>>> 64ae2128
+import { RunTxResult, VMAdapter } from "./vm-adapter";
 import { BlockBuilderAdapter, BuildBlockOpts } from "./block-builder";
 import { RethnetBlockBuilder } from "./block-builder/rethnet";
 
