--- conflicted
+++ resolved
@@ -51,29 +51,10 @@
 
 export type AccessListBufferItem = [Uint8Array, Uint8Array[]];
 
-<<<<<<< HEAD
-=======
-export interface CallParams {
-  to?: Uint8Array;
-  from: Uint8Array;
-  gasLimit: bigint;
-  value: bigint;
-  data: Uint8Array;
-  // We use this access list format because @nomicfoundation/ethereumjs-tx access list data
-  // forces us to use it or stringify them
-  accessList?: AccessListBufferItem[];
-  // Fee params
-  gasPrice?: bigint;
-  maxFeePerGas?: bigint;
-  maxPriorityFeePerGas?: bigint;
-}
-
->>>>>>> 2a280a7a
 export type TransactionParams =
   | LegacyTransactionParams
   | AccessListTransactionParams
-  | EIP1559TransactionParams
-  | BlobTransactionParams;
+  | EIP1559TransactionParams;
 
 interface BaseTransactionParams {
   // `to` should be undefined for contract creation
@@ -102,66 +83,4 @@
   accessList: AccessListBufferItem[];
   maxFeePerGas: bigint;
   maxPriorityFeePerGas: bigint;
-<<<<<<< HEAD
-=======
-}
-
-export interface BlobTransactionParams extends EIP1559TransactionParams {
-  blobs: Uint8Array[];
-  blobVersionedHashes: Uint8Array[];
-}
-
-export interface FilterParams {
-  fromBlock: bigint;
-  toBlock: bigint;
-  addresses: Uint8Array[];
-  normalizedTopics: Array<Array<Uint8Array | null> | null>;
-}
-
-export interface Snapshot {
-  id: number;
-  date: Date;
-  latestBlock: Block;
-  stateRoot: Uint8Array;
-  txPoolSnapshotId: number;
-  blockTimeOffsetSeconds: bigint;
-  nextBlockTimestamp: bigint;
-  irregularStatesByBlockNumber: Map<bigint, Uint8Array>;
-  userProvidedNextBlockBaseFeePerGas: bigint | undefined;
-  coinbase: string;
-  mixHashGenerator: RandomBufferGenerator;
-  parentBeaconBlockRootGenerator: RandomBufferGenerator;
-}
-
-export type SendTransactionResult =
-  | string
-  | MineBlockResult
-  | MineBlockResult[];
-
-export interface MineBlockResult {
-  block: Block;
-  blockResult: RunBlockResult;
-  traces: GatherTracesResult[];
-}
-
-export interface RunCallResult extends GatherTracesResult {
-  result: ReturnData;
-}
-
-export interface EstimateGasResult extends GatherTracesResult {
-  estimation: bigint;
-}
-
-export interface GatherTracesResult {
-  trace: MessageTrace | undefined;
-  error?: Error;
-  consoleLogMessages: string[];
-}
-
-export interface FeeHistory {
-  oldestBlock: bigint;
-  baseFeePerGas: bigint[];
-  gasUsedRatio: number[];
-  reward?: bigint[][];
->>>>>>> 2a280a7a
 }