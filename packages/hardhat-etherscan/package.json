{
  "name": "@nomiclabs/hardhat-etherscan",
  "version": "3.0.4",
  "description": "Hardhat plugin for verifying contracts on etherscan",
  "repository": "github:nomiclabs/hardhat",
  "homepage": "https://github.com/nomiclabs/hardhat/tree/master/packages/hardhat-etherscan",
  "author": "Nomic Labs LLC",
  "contributors": [
    "Nomic Labs LLC",
    "Marin Petrunić <marin@nodefactory.io>"
  ],
  "license": "MIT",
  "main": "dist/src/index.js",
  "types": "dist/src/index.d.ts",
  "keywords": [
    "ethereum",
    "smart-contracts",
    "hardhat",
    "hardhat-plugin",
    "etherscan"
  ],
  "scripts": {
    "lint": "yarn prettier --check && yarn eslint",
    "lint:fix": "yarn prettier --write && yarn eslint --fix",
    "eslint": "eslint 'src/**/*.ts' 'test/**/*.ts'",
    "prettier": "prettier \"**/*.{js,md,json}\"",
    "test": "mocha --recursive \"test/**/*.ts\" --exit",
    "build": "tsc --build .",
    "clean": "rimraf dist"
  },
  "files": [
    "dist/src/",
    "src/",
    "LICENSE",
    "README.md"
  ],
  "dependencies": {
    "@ethersproject/abi": "^5.1.2",
    "@ethersproject/address": "^5.0.2",
    "cbor": "^5.0.2",
    "chalk": "^2.4.2",
    "debug": "^4.1.1",
    "fs-extra": "^7.0.1",
    "semver": "^6.3.0",
<<<<<<< HEAD
    "lodash": "^4.17.11",
    "table": "^6.8.0",
    "undici": "^4.14.1"
=======
    "undici": "^5.4.0"
>>>>>>> da37a83f
  },
  "devDependencies": {
    "@nomiclabs/hardhat-ethers": "^2.0.0",
    "@types/cbor": "^5.0.1",
    "@types/chai": "^4.2.0",
    "@types/fs-extra": "^5.1.0",
    "@types/mocha": "^9.1.0",
    "@types/node": "^12.0.0",
    "@types/semver": "^6.0.2",
    "@typescript-eslint/eslint-plugin": "4.29.2",
    "@typescript-eslint/parser": "4.29.2",
    "chai": "^4.2.0",
    "eslint": "^7.29.0",
    "eslint-config-prettier": "8.3.0",
    "eslint-plugin-import": "2.24.1",
    "eslint-plugin-prettier": "3.4.0",
    "ethers": "^5.0.8",
    "hardhat": "^2.0.4",
    "mocha": "^9.2.0",
    "prettier": "2.4.1",
    "rimraf": "^3.0.2",
    "ts-node": "^8.1.0",
    "typescript": "~4.5.2"
  },
  "peerDependencies": {
    "hardhat": "^2.0.4"
  }
}<|MERGE_RESOLUTION|>--- conflicted
+++ resolved
@@ -42,13 +42,9 @@
     "debug": "^4.1.1",
     "fs-extra": "^7.0.1",
     "semver": "^6.3.0",
-<<<<<<< HEAD
     "lodash": "^4.17.11",
     "table": "^6.8.0",
-    "undici": "^4.14.1"
-=======
     "undici": "^5.4.0"
->>>>>>> da37a83f
   },
   "devDependencies": {
     "@nomiclabs/hardhat-ethers": "^2.0.0",
